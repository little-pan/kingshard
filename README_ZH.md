[![Build Status](https://travis-ci.org/flike/kingshard.svg?branch=master)](https://travis-ci.org/flike/kingshard)

# kingshard简介

kingshard是一个由Go开发高性能MySQL Proxy项目，kingshard在满足基本的读写分离的功能上，致力于简化MySQL分库分表操作；能够让DBA通过kingshard轻松平滑地实现MySQL数据库扩容。 **kingshard的性能大约是直连MySQL性能的80%以上**。

## 主要功能：

	1. 读写分离。
	2. 跨节点分表。
	3. 支持透明的MySQL连接池，不必每次新建连接。
	4. 支持客户端IP访问控制。
	5. 平滑上线DB或下线DB，前端应用无感知。
	6. 支持多个slave，slave之间通过权值进行负载均衡。
	7. 支持强制读主库。
	8. 支持将sql发送到特定的node。
	9. 支持在单个node上执行事务，不支持跨多个node执行事务。
	10. 支持跨node的count,sum,max和min等函数。
	11. 支持单个分表的join操作，即支持分表和另一张不分表的join操作。
	12. 支持跨node的order by,group by,limit等操作。
	13. 支持主流语言（java,php,python,C/C++,Go)SDK的mysql的prepare特性。
	14. 支持到后端DB的最大连接数限制。
	15. 支持SQL日志及慢日志输出。
<<<<<<< HEAD
	16. 支持SQL黑名单机制。
=======
	16. 支持字符集设置。
>>>>>>> d54e0060

## kinshard文档

### kingshard安装和使用

[1.安装kingshard](./doc/KingDoc/kingshard_install_document.md)

[2.如何利用一个数据库中间件扩展MySQL集群——kingshard使用指南](./doc/KingDoc/how_to_use_kingshard.md)

[3.kingshard sharding介绍](./doc/KingDoc/kingshard_sharding_introduce.md)

[4.kingshard 快速入门](./doc/KingDoc/kingshard_quick_try.md)

[5.管理端命令介绍](./doc/KingDoc/admin_command_introduce.md)

[6.kingshard SQL黑名单功能介绍](./doc/KingDoc/sql_blacklist_introduce.md)

[7.kingshard的FAQ](./doc/KingDoc/function_FAQ.md)

### kingshard架构与设计

[1.kingshard架构设计和功能实现](./doc/KingDoc/architecture_of_kingshard_CN.md)

[2.kingshard性能优化之网络篇](./doc/KingDoc/kingshard_performance_profiling.md)

[3.kingshard性能测试报告](./doc/KingDoc/kingshard_performance_test.md)
## 鸣谢
- 感谢[mixer](https://github.com/siddontang/mixer)作者siddontang, kingshard最初的版本正是基于mixer开发而来的。
- 感谢[bigpyer](https://github.com/bigpyer)，他对kingshard做了详细的性能测试，并撰写了一份非常详细的测试报告。
- 感谢以下[开源爱好者](https://github.com/flike/kingshard/graphs/contributors)为kingshard做出的贡献。

## 打赏
https://github.com/flike/kingshard/blob/master/doc/KingDoc/support.md

## 反馈
kingshard开源以来，经过不断地迭代开发，功能较为完善，稳定性有较大提升。 **目前已有8家公司在生产环境使用kingshard作为MySQL代理。** 如果您在使用kingshard的过程中发现BUG或者有新的功能需求，非常欢迎您发邮件至hiflike#gmail.com与作者取得联系，或者加入QQ群(147926796)交流。

## License

kingshard采用Apache 2.0协议，相关协议请参看[目录](./doc/License)<|MERGE_RESOLUTION|>--- conflicted
+++ resolved
@@ -21,11 +21,8 @@
 	13. 支持主流语言（java,php,python,C/C++,Go)SDK的mysql的prepare特性。
 	14. 支持到后端DB的最大连接数限制。
 	15. 支持SQL日志及慢日志输出。
-<<<<<<< HEAD
 	16. 支持SQL黑名单机制。
-=======
-	16. 支持字符集设置。
->>>>>>> d54e0060
+	17. 支持字符集设置。
 
 ## kinshard文档
 
