package server

import (
	"fmt"
	"sort"
	"strings"
<<<<<<< HEAD
	"time"

	"github.com/flike/kingshard/core/golog"
	"github.com/flike/kingshard/core/hack"
	"github.com/flike/kingshard/mysql"
	"github.com/flike/kingshard/sqlparser"
=======
>>>>>>> 8ad53928
)

func (c *ClientConn) handleShow(sql string, stmt *sqlparser.Show) error {
	var err error
	var r *mysql.Resultset
	switch strings.ToLower(stmt.Section) {
	case "databases":
		r, err = c.handleShowDatabases()
	case "tables":
		r, err = c.handleShowTables(sql, stmt)
	case "proxy":
		r, err = c.handleShowProxy(sql, stmt)
	default:
		err = fmt.Errorf("unsupport show %s now", sql)
	}

	if err != nil {
		return err
	}

	return c.writeResultset(c.status, r)
}

func (c *ClientConn) handleShowDatabases() (*mysql.Resultset, error) {
	dbs := make([]interface{}, 0, len(c.proxy.schemas))
	for key := range c.proxy.schemas {
		dbs = append(dbs, key)
	}

	return c.buildSimpleShowResultset(dbs, "Database")
}

func (c *ClientConn) handleShowTables(sql string, stmt *sqlparser.Show) (*mysql.Resultset, error) {
	s := c.schema
	if stmt.From != nil {
		db := nstring(stmt.From)
		s = c.proxy.GetSchema(db)
	}

	if s == nil {
		return nil, mysql.NewDefaultError(mysql.ER_NO_DB_ERROR)
	}

	var tables []string
	tmap := map[string]struct{}{}
	for _, n := range s.nodes {
		co, err := n.GetMasterConn()
		if err != nil {
			return nil, err
		}

		if err := co.UseDB(s.db); err != nil {
			co.Close()
			return nil, err
		}

		if r, err := co.Execute(sql); err != nil {
			co.Close()
			return nil, err
		} else {
			co.Close()
			for i := 0; i < r.RowNumber(); i++ {
				n, _ := r.GetString(i, 0)
				if _, ok := tmap[n]; !ok {
					tables = append(tables, n)
				}
			}
		}
	}

	sort.Strings(tables)

	values := make([]interface{}, len(tables))
	for i := range tables {
		values[i] = tables[i]
	}

	return c.buildSimpleShowResultset(values, fmt.Sprintf("Tables_in_%s", s.db))
}

func (c *ClientConn) handleShowProxy(sql string, stmt *sqlparser.Show) (*mysql.Resultset, error) {
	var err error
	var r *mysql.Resultset
	switch strings.ToLower(stmt.Key) {
	case "config":
		r, err = c.handleShowProxyConfig()
	case "status":
		r, err = c.handleShowProxyStatus(sql, stmt)
	default:
		err = fmt.Errorf("Unsupport show proxy [%v] yet, just support [config|status] now.", stmt.Key)
		golog.Warn("ClientConn", "handleShowProxy", err.Error(), 0)
		return nil, err
	}
	return r, err
}

<<<<<<< HEAD
func (c *ClientConn) handleShowProxyConfig() (*mysql.Resultset, error) {
	var names []string = []string{"Section", "Key", "Value"}
	var rows [][]string
	const (
		Column = 3
	)

	rows = append(rows, []string{"Global_Config", "Addr", c.proxy.cfg.Addr})
	rows = append(rows, []string{"Global_Config", "User", c.proxy.cfg.User})
	rows = append(rows, []string{"Global_Config", "Password", c.proxy.cfg.Password})
	rows = append(rows, []string{"Global_Config", "LogLevel", c.proxy.cfg.LogLevel})
	rows = append(rows, []string{"Global_Config", "Schemas_Count", fmt.Sprintf("%d", len(c.proxy.schemas))})
	rows = append(rows, []string{"Global_Config", "Nodes_Count", fmt.Sprintf("%d", len(c.proxy.nodes))})

	for db, schema := range c.proxy.schemas {
		rows = append(rows, []string{"Schemas", "DB", db})

		var nodeNames []string
		var nodeRows [][]string
		for name, node := range schema.nodes {
			nodeNames = append(nodeNames, name)
			var nodeSection = fmt.Sprintf("Schemas[%s]-Node[ %v ]", db, name)

			if node.Master != nil {
				nodeRows = append(nodeRows, []string{nodeSection, "Master", node.Master.String()})
			}

			if node.Slave != nil {
				nodeRows = append(nodeRows, []string{nodeSection, "Slave", node.FormatSlave()})
			}
			nodeRows = append(nodeRows, []string{nodeSection, "Last_Master_Ping", fmt.Sprintf("%v", time.Unix(node.LastMasterPing, 0))})

			nodeRows = append(nodeRows, []string{nodeSection, "Last_Slave_Ping", fmt.Sprintf("%v", time.Unix(node.LastSlavePing, 0))})

			nodeRows = append(nodeRows, []string{nodeSection, "down_after_noalive", fmt.Sprintf("%v", node.DownAfterNoAlive)})

		}
		rows = append(rows, []string{fmt.Sprintf("Schemas[%s]", db), "Nodes_List", strings.Join(nodeNames, ",")})

		var defaultRule = schema.rule.DefaultRule
		if defaultRule.DB == db {
			if defaultRule.DB == db {
				rows = append(rows, []string{fmt.Sprintf("Schemas[%s]_Rule_Default", db),
					"Default_Table", defaultRule.String()})
			}
		}
		for tb, r := range schema.rule.Rules {
			if r.DB == db {
				rows = append(rows, []string{fmt.Sprintf("Schemas[%s]_Rule_Table", db),
					fmt.Sprintf("Table[ %s ]", tb), r.String()})
			}
		}

		rows = append(rows, nodeRows...)

	}

	var values [][]interface{} = make([][]interface{}, len(rows))
	for i := range rows {
		values[i] = make([]interface{}, Column)
		for j := range rows[i] {
			values[i][j] = rows[i][j]
		}
	}

	return c.buildResultset(names, values)
}

func (c *ClientConn) handleShowProxyStatus(sql string, stmt *sqlparser.Show) (*mysql.Resultset, error) {
=======
func (c *ClientConn) handleShowProxyStatus(sql string, stmt *sqlparser.Show) (*Resultset, error) {
>>>>>>> 8ad53928
	// TODO: handle like_or_where expr
	return nil, nil
}

func (c *ClientConn) buildSimpleShowResultset(values []interface{}, name string) (*mysql.Resultset, error) {

	r := new(mysql.Resultset)

	field := &mysql.Field{}

	field.Name = hack.Slice(name)
	field.Charset = 33
	field.Type = mysql.MYSQL_TYPE_VAR_STRING

	r.Fields = []*mysql.Field{field}

	var row []byte
	var err error

	for _, value := range values {
		row, err = formatValue(value)
		if err != nil {
			return nil, err
		}
		r.RowDatas = append(r.RowDatas,
			mysql.PutLengthEncodedString(row))
	}

	return r, nil
}<|MERGE_RESOLUTION|>--- conflicted
+++ resolved
@@ -4,15 +4,11 @@
 	"fmt"
 	"sort"
 	"strings"
-<<<<<<< HEAD
-	"time"
 
 	"github.com/flike/kingshard/core/golog"
 	"github.com/flike/kingshard/core/hack"
 	"github.com/flike/kingshard/mysql"
 	"github.com/flike/kingshard/sqlparser"
-=======
->>>>>>> 8ad53928
 )
 
 func (c *ClientConn) handleShow(sql string, stmt *sqlparser.Show) error {
@@ -109,79 +105,7 @@
 	return r, err
 }
 
-<<<<<<< HEAD
-func (c *ClientConn) handleShowProxyConfig() (*mysql.Resultset, error) {
-	var names []string = []string{"Section", "Key", "Value"}
-	var rows [][]string
-	const (
-		Column = 3
-	)
-
-	rows = append(rows, []string{"Global_Config", "Addr", c.proxy.cfg.Addr})
-	rows = append(rows, []string{"Global_Config", "User", c.proxy.cfg.User})
-	rows = append(rows, []string{"Global_Config", "Password", c.proxy.cfg.Password})
-	rows = append(rows, []string{"Global_Config", "LogLevel", c.proxy.cfg.LogLevel})
-	rows = append(rows, []string{"Global_Config", "Schemas_Count", fmt.Sprintf("%d", len(c.proxy.schemas))})
-	rows = append(rows, []string{"Global_Config", "Nodes_Count", fmt.Sprintf("%d", len(c.proxy.nodes))})
-
-	for db, schema := range c.proxy.schemas {
-		rows = append(rows, []string{"Schemas", "DB", db})
-
-		var nodeNames []string
-		var nodeRows [][]string
-		for name, node := range schema.nodes {
-			nodeNames = append(nodeNames, name)
-			var nodeSection = fmt.Sprintf("Schemas[%s]-Node[ %v ]", db, name)
-
-			if node.Master != nil {
-				nodeRows = append(nodeRows, []string{nodeSection, "Master", node.Master.String()})
-			}
-
-			if node.Slave != nil {
-				nodeRows = append(nodeRows, []string{nodeSection, "Slave", node.FormatSlave()})
-			}
-			nodeRows = append(nodeRows, []string{nodeSection, "Last_Master_Ping", fmt.Sprintf("%v", time.Unix(node.LastMasterPing, 0))})
-
-			nodeRows = append(nodeRows, []string{nodeSection, "Last_Slave_Ping", fmt.Sprintf("%v", time.Unix(node.LastSlavePing, 0))})
-
-			nodeRows = append(nodeRows, []string{nodeSection, "down_after_noalive", fmt.Sprintf("%v", node.DownAfterNoAlive)})
-
-		}
-		rows = append(rows, []string{fmt.Sprintf("Schemas[%s]", db), "Nodes_List", strings.Join(nodeNames, ",")})
-
-		var defaultRule = schema.rule.DefaultRule
-		if defaultRule.DB == db {
-			if defaultRule.DB == db {
-				rows = append(rows, []string{fmt.Sprintf("Schemas[%s]_Rule_Default", db),
-					"Default_Table", defaultRule.String()})
-			}
-		}
-		for tb, r := range schema.rule.Rules {
-			if r.DB == db {
-				rows = append(rows, []string{fmt.Sprintf("Schemas[%s]_Rule_Table", db),
-					fmt.Sprintf("Table[ %s ]", tb), r.String()})
-			}
-		}
-
-		rows = append(rows, nodeRows...)
-
-	}
-
-	var values [][]interface{} = make([][]interface{}, len(rows))
-	for i := range rows {
-		values[i] = make([]interface{}, Column)
-		for j := range rows[i] {
-			values[i][j] = rows[i][j]
-		}
-	}
-
-	return c.buildResultset(names, values)
-}
-
 func (c *ClientConn) handleShowProxyStatus(sql string, stmt *sqlparser.Show) (*mysql.Resultset, error) {
-=======
-func (c *ClientConn) handleShowProxyStatus(sql string, stmt *sqlparser.Show) (*Resultset, error) {
->>>>>>> 8ad53928
 	// TODO: handle like_or_where expr
 	return nil, nil
 }
